import glob
import sys
import threading
import xml.etree.ElementTree as ET
from xml.etree.ElementTree import ParseError
from typing import Dict, List, Optional, Tuple, Any, Type
import os
import concurrent.futures
import argparse
import re
import socket
from ipaddress import ip_address
import logging
from abc import ABC, abstractmethod
from functools import lru_cache


__version__ = "1.0.0"


class PortDetails:
    def __init__(
        self,
        port: str,
        protocol: str,
        state: str,
        service: str = "unknown?",
        comment: str = "",
    ):
        if not PortDetails.is_valid_port(port):
            raise ValueError(f'Port "{port}" is not valid!')
        self.port = port
        self.protocol = protocol
        self.state = state
        if "     " in service:
            pass
        self.service = service
        self.comment = comment

    def __str__(self) -> str:
        return f"{self.port}/{self.protocol}({self.service})"

    def to_dict(self) -> Dict[str, str]:
        return {
            "port": self.port,
            "protocol": self.protocol,
            "state": self.state,
            "service": self.service,
            "comment": self.comment,
        }

    def __eq__(self, other):
        if not isinstance(other, PortDetails):
            return NotImplemented
        return self.to_dict() == other.to_dict()

    def __repr__(self) -> str:
        return f"PortDetails({self.port}/{self.protocol} {self.state} {self.service} {self.comment})"

    def update(self, other: "PortDetails"):
        # check if service should be overwritten
        update_service = False
        if other.service != "unknown?" and self.service == "unknown?":
            update_service = True
        if (
            not "unknown" in other.service and not "?" in other.service
        ) and self.service == "unknown":
            update_service = True
        # without the question mark, it was a service scan
        elif "?" not in other.service and "?" in self.service:
            update_service = True
        # if the tag is longer e.g. http/tls instead of http, take it
        elif "?" not in other.service and len(other.service) > len(self.service):
            update_service = True

        if update_service:
            logging.debug(f"Updating service from {self.service} -> {other.service}")
            self.service = other.service
        # update the comments if comment is set
        if not self.comment and other.comment:
            logging.debug(f"Updating comment from {self.comment} -> {other.comment}")
            self.comment = other.comment

        if not self.state and other.state:
            logging.debug(f"Updating state from {self.state} -> {other.state}")
            self.state = other.state

    @staticmethod
    def is_valid_port(port: str) -> bool:
        try:
            port_num = int(port)
            return 1 <= port_num <= 65535
        except ValueError:
            return False

    SERVICE_MAPPING: Dict[str, str] = {
        "www": "http",
        "microsoft-ds": "smb",
        #"netbios-ssn": "smb",
        "cifs": "smb",
        "ms-wbt-server": "rdp",
    }

    @staticmethod
    def get_service_name(service: str):
        if service in PortDetails.SERVICE_MAPPING:
            return PortDetails.SERVICE_MAPPING[service]
        return service

    @classmethod
    def from_dict(cls, data: Dict[str, str]) -> "PortDetails":
        return cls(data["port"], data["protocol"], data["state"], data["service"])


class ThreadSafeServiceLookup:
    def __init__(self):
        self._lock = threading.Lock()
        self._cache: Dict[str, str] = {}

    def get_service_name_for_port(
        self, port: str, protocol: str = "tcp", default_service: str = "unknown?"
    ):
        if PortDetails.is_valid_port(port):
            cache_id = port + protocol
            if cache_id in self._cache:
                return self._cache[cache_id]
            with self._lock:
                if cache_id in self._cache:
                    return self._cache[cache_id]
                try:
                    service = socket.getservbyport(int(port), protocol)
                except socket.error:
                    service = default_service
                service = PortDetails.get_service_name(service)
                self._cache[cache_id] = service
                return service
        else:
            raise ValueError(f'Port "{port}" is not valid!')


service_lookup = ThreadSafeServiceLookup()


class HostScanData:
    def __init__(self, ip: str):
        if not HostScanData.is_valid_ip(ip):
            raise ValueError(f"'{ip}' is not a valid ip!")
        self.ip = ip
        self.hostname: str = ""
        self.ports: List[PortDetails] = []

    @staticmethod
    def is_valid_ip(address: str) -> bool:
        try:
            ip_address(address)
            return True
        except ValueError:
            return False

    def add_port_details(self, new_port: PortDetails):
        if new_port is None: # skip if new_port is None
            return 

        for p in self.ports:
            if p.port == new_port.port and p.protocol == new_port.protocol:
                p.update(new_port)
                return
        # if the port did not exist, just add it
        self.ports.append(new_port)

    def add_port(
        self,
        port: str,
        protocol: str,
        state: str,
        service: str = "unknown?",
        comment: str = "",
    ) -> None:
        new_port = PortDetails(port, protocol, state, service, comment)
        self.add_port_details(new_port)        

    def set_hostname(self, hostname: str) -> None:
        self.hostname = hostname

    def get_sorted_ports(self) -> List[PortDetails]:
        return sorted(self.ports, key=lambda p: (p.protocol, int(p.port)))

    def merge(self, other: "HostScanData") -> List[PortDetails]:
        if self.ip != other.ip:
            raise ValueError("Cannot merge hosts with different IPs")
        self.hostname = self.hostname or other.hostname
        existing_ports = {(port.port, port.protocol): port for port in self.ports}
        new_ports = []
        for port in other.ports:
            key = (port.port, port.protocol)
            if key not in existing_ports:
                self.ports.append(port)
                new_ports.append(port)
            elif not existing_ports[key].service and port.service:
                existing_ports[key].service = port.service
            elif self.overwrite_service(existing_ports[key].service, port.service):
                existing_ports[key].service = port.service
        return new_ports

    def __str__(self) -> str:
        ports_str = ", ".join(str(port) for port in self.ports)
        return f"{self.ip} ({self.hostname}): {ports_str}"

    def to_dict(self) -> Dict[str, Any]:
        return {
            "ip": self.ip,
            "hostname": self.hostname,
            "ports": [port.to_dict() for port in self.ports],
        }

    @classmethod
    def from_dict(cls, data: Dict[str, Any]) -> "HostScanData":
        host = cls(data["ip"])
        host.hostname = data["hostname"]
        for port_data in data["ports"]:
            host.ports.append(PortDetails.from_dict(port_data))
        return host


class Convert(ABC):
    def __init__(self, global_state: Dict[str, HostScanData] = None):
        self.global_state = Convert.sort_global_state_by_ip(global_state or {})

    @abstractmethod
    def convert(self) -> str:
        pass

    @abstractmethod
    def parse(self, content: str) -> Dict[str, HostScanData]:
        pass

    @staticmethod
    def sort_global_state_by_ip(
        global_state: Dict[str, HostScanData]
    ) -> Dict[str, HostScanData]:
        sorted_ips = sorted(global_state.keys(), key=lambda ip: ip_address(ip))
        return {ip: global_state[ip] for ip in sorted_ips}


class MarkdownConvert(Convert):
    def convert(self) -> str:
        output = ["|IP|Hostname|Port|Status|Comment|"]
        output.append("|--|--|--|--|---|")
        for host in self.global_state.values():
            for port in host.get_sorted_ports():
                output.append(
                    f"|{host.ip}|{host.hostname}|{port.port}/{port.protocol}({port.service})|{port.state}|{port.comment}|"
                )
        return "\n".join(output) + "\n"

    def parse(self, content: str) -> Dict[str, HostScanData]:
        lines = content.strip().split("\n")
        if len(lines) < 2:
            logging.error(
                f"Could not load markdown, markdown was only {len(lines)} lines. are you missing the two line header?"
            )
            return {}
        lines = lines[2:]  # Skip header and separator
        result = {}
        counter = 1
        for line in lines:
            counter += 1
            match = re.match(
                r"\s*\|([^|]+)\|\s*([^|]*)\s*\|\s*([^|/]+)/([^|(]+)\(([^)]+)\)\s*\|\s*([^|]*)\s*\|\s*([^|]*)\s*\|",
                line.strip(),
            )
            if match:
                ip, hostname, port, protocol, service, status, comment = match.groups()
                ip = ip.strip()
                if ip not in result:
                    result[ip] = HostScanData(ip)
                    if hostname.strip():
                        result[ip].set_hostname(hostname.strip())
                result[ip].add_port(
                    port.strip(),
                    protocol.strip(),
                    status.strip() or "TBD",
                    service.strip(),
                    comment.strip(),
                )
            else:
                logging.error(
                    f"Markdown error: Failed to parse line nr {counter}: {line}"
                )

        return result


class ScanParser(ABC):
    def __init__(self, file_path: str):
        self.file_path: str = file_path
        self.tree: ET.ElementTree = ET.parse(file_path)
        self.root: ET.Element = self.tree.getroot()
        self.data: Dict[str, HostScanData] = {}

    @abstractmethod
    def parse(self) -> Dict[str, HostScanData]:
        pass

    @staticmethod
    @abstractmethod
    def get_extensions() -> List[str]:
        pass

    @classmethod
    def load_file(cls, dir: str) -> List["ScanParser"]:
        files = []
        for ext in cls.get_extensions():
            logging.debug(
                f'Looking in folder "{dir}" for "{ext}" files for parser {cls.__name__}'
            )
            for f in glob.glob(f"{dir}/**/*.{ext}", recursive=True):
                logging.debug(f"Adding file {f} for parser {cls.__name__}")
                try:
                    files.append(cls(f))
                except ParseError as e:
                    logging.error(f"Could not load XML from file {f}")
        return files


class NessusParser(ScanParser):

    @staticmethod
    def get_extensions() -> List[str]:
        return ["nessus"]

    def parse(self) -> Dict[str, HostScanData]:
        for block in self.root.findall(".//ReportHost"):
            name: str = block.attrib.get("name", "")
            hostname: Optional[str] = None

            if HostScanData.is_valid_ip(name):
                ip = name
                host_blk = block.find(".//tag[@name='host-fqdn']")
                if host_blk is not None and host_blk.text:
                    hostname = host_blk.text
            else:
                ip_blk = block.find(".//tag[@name='host-ip']")
                hostname = name
                if ip_blk is not None and ip_blk.text:
                    ip = ip_blk.text
                else:
                    raise ValueError(f"Could not find IP for host {hostname}")

            host = HostScanData(ip)
            if hostname:
                host.set_hostname(hostname)
            self._parse_service_detection(block, host)
            self._parse_port_scanners(block, host)

            self.data[ip] = host
        return self.data

    def _parse_service_item(self, item: ET.Element) -> PortDetails:
        if not all(attr in item.attrib for attr in ["port", "protocol", "svc_name", "pluginName"]):
            logging.error(f"Failed to parse nessus service scan: {ET.tostring(item)}")
            return None
        port: str = item.attrib.get("port")
        protocol: str = item.attrib.get("protocol")
        service: str = item.attrib.get("svc_name")
        service = PortDetails.get_service_name(service)
        comment: str = ""
        if "TLS" in item.attrib.get("pluginName") or "SSL" in item.attrib.get(
            "pluginName", ""
        ):
            if service  == "http":
                service = "https"
            comment = "Has TLS"
        state: str = "TBD"
        return PortDetails(port=port, service=service, comment=comment, state=state, protocol=protocol)

    def _parse_service_detection(self, block: ET.Element, host: HostScanData) -> None:
        for item in block.findall(".//ReportItem[@pluginFamily='Service detection']"):
            host.add_port_details(self._parse_service_item(item))

    def _parse_port_item(self, item: ET.Element) -> PortDetails:                
        if not all(attr in item.attrib for attr in ["port", "protocol", "svc_name"]):
            logging.error(f"Failed to parse nessus port scan: {ET.tostring(item)}")
            return None
        port: str = item.attrib.get("port")
        if port == "0":  # host scans return port zero, skip            
            return None
        protocol: str = item.attrib.get("protocol")
        service: str = item.attrib.get("svc_name")
        if "?" not in service:  # append a ? for just port scans
            service = PortDetails.get_service_name_for_port(port, protocol, service)
            service += "?"
        else:
            service = PortDetails.get_service_name(service)
        state: str = "TBD"
        return PortDetails(port=port, service=service, state=state, protocol=protocol)

    def _parse_port_scanners(self, block: ET.Element, host: HostScanData) -> None:
        for item in block.findall(".//ReportItem[@pluginFamily='Port scanners']"):
<<<<<<< HEAD
            port: str = item.attrib.get("port", "")
            if port == "0":  # host scan
                continue
            protocol: str = item.attrib.get("protocol", "")
            service: str = item.attrib.get("svc_name", "")
            if "?" not in service:  # append a ? for just port scans
                service = service_lookup.get_service_name_for_port(
                    port, protocol, service
                )
                service += "?"
            else:
                service = PortDetails.get_service_name(service)
            state: str = "TBD"
            host.add_port(port, protocol, state, service)

=======
            host.add_port_details(self._parse_port_item(item))
>>>>>>> f792dd1c

class NmapParser(ScanParser):

    @staticmethod
    def get_extensions() -> List[str]:
        return ["xml"]

    def parse(self) -> Dict[str, HostScanData]:
        for host in self.root.findall(".//host"):
            status = host.find(".//status")
            if status is not None and status.attrib.get("state") == "up":
                address = host.find(".//address")
                if address is not None:  # explicit None check is needed
                    host_ip: str = address.attrib.get("addr", "")
                    h = HostScanData(ip=host_ip)

                    self._parse_ports(host, h)
                    self.data[host_ip] = h

                    hostnames = host.find(".//hostnames")
                    if hostnames is not None:
                        for x in hostnames:
                            if "name" in x.attrib:
                                h.set_hostname(x.attrib.get("name"))
        return self.data

<<<<<<< HEAD
    def _parse_ports(self, host: ET.Element, h: HostScanData) -> None:
        for port in host.findall(".//port"):
            protocol: str = port.attrib.get("protocol", "")
            portid: str = port.attrib.get("portid", "")
            state_elem = port.find(".//state")
            state: str = (
                state_elem.attrib.get("state", "") if state_elem is not None else ""
            )
            service_element = port.find(".//service")
            comment: str = ""

            if service_element is not None:
                service: str = service_element.attrib.get("name", "")
                # need or service will not be overwritten by other services
                if service == "tcpwrapped":
                    service = "unknown?"
                elif service_element.attrib.get("method") == "table":
                    service = service_lookup.get_service_name_for_port(
                        portid, protocol, service
                    )
                    service += "?"
                else:
                    service = PortDetails.get_service_name(service)
=======
    def _parse_port_item(self, port: ET.Element) -> PortDetails:
        if not all(attr in port.attrib for attr in ["portid", "protocol"]):
            logging.error(f"Failed to parse nmap scan: {ET.tostring(port)}")
            return None
        protocol: str = port.attrib.get("protocol")
        portid: str = port.attrib.get("portid")        
        service_element = port.find(".//service")
        comment: str = ""

        if service_element is not None:
            service: str = service_element.attrib.get("name")
            # need or service will not be overwritten by other services
            if service == "tcpwrapped":
                service = "unknown?"
            elif service_element.attrib.get("method") == "table":
                service = PortDetails.get_service_name_for_port(
                    portid, protocol, service
                )
                service += "?"
            else:
                service = PortDetails.get_service_name(service)
>>>>>>> f792dd1c

            if service_element.attrib.get("tunnel", "none") == "ssl":
                # nmap is not is not consistent with http/tls and https
                if service == "http":
                    service = "https"

                comment += "Has TLS"
        else:
            service = PortDetails.get_service_name_for_port(portid, protocol, "unknown")
            service += "?"


        return PortDetails(port=portid, protocol=protocol, state="TBD", comment=comment, service=service)

    def _parse_ports(self, host: ET.Element, h: HostScanData) -> None:
        for port in host.findall(".//port[state]"): 
            # for some reason, doing a single xpath query fails with invalid attribute#
            # only allow open ports
            if port.find("state[@state='open']") is not None:
                h.add_port_details(self._parse_port_item(port))
      

class CustomFormatter(logging.Formatter):
    """
    Custom logging formatter to add tags for different log levels.
    """

    def format(self, record):
        level_tags = {
            logging.DEBUG: "[d]",
            logging.INFO: "[+]",
            logging.WARNING: "[!]",
            logging.ERROR: "[e]",
            logging.CRITICAL: "[c]",
        }
        record.leveltag = level_tags.get(record.levelno, "[?]")
        return super().format(record)


def setup_logging(verbose: bool) -> None:
    level = logging.DEBUG if verbose else logging.INFO

    formatter = CustomFormatter("%(leveltag)s %(message)s")

    handler = logging.StreamHandler()
    handler.setFormatter(formatter)

    logger = logging.getLogger()
    logger.setLevel(level)
    logger.addHandler(handler)


def save_markdown_state(state: Dict[str, HostScanData], filename: str):
    converter = MarkdownConvert(state)
    content = converter.convert()
    with open(filename, "w") as f:
        f.write(content)


def load_markdown_state(filename: str) -> Dict[str, HostScanData]:
    try:
        if os.path.exists(filename):
            with open(filename, "r") as f:
                content = f.read()
        else:
            logging.info(f"{filename} was not found. Reading from stdin")
            # print to stdout, because logging might not print anything
            print(f"{filename} was not found. Reading from stdin")
            content = sys.stdin.read().strip()
            logging.info("Content read from stdin")
            # Strip empty lines
        content = "\n".join(line for line in content.split("\n") if line.strip())
        converter = MarkdownConvert()
        return converter.parse(content)
    except FileNotFoundError:
        logging.warning(f"File {filename} not found. Starting with empty state.")
        return {}
    except Exception as e:
        logging.error(f"Error loading {filename}: {str(e)}")
        return {}


def merge_states(
    old_state: Dict[str, HostScanData], new_state: Dict[str, HostScanData]
) -> Dict[str, HostScanData]:
    merged_state = old_state.copy()
    for ip, new_host_data in new_state.items():
        if ip not in merged_state:
            logging.debug(f"Added host {ip}")
            merged_state[ip] = new_host_data
        else:
            existing_ports = {(p.port, p.protocol): p for p in merged_state[ip].ports}
            for new_port in new_host_data.ports:
                key = (new_port.port, new_port.protocol)
                if key in existing_ports:
                    if not existing_ports[key] == new_port:
                        existing_ports[key].update(new_port)
                else:
                    logging.debug(f"Added port {new_port}")
                    existing_ports[key] = new_port

            merged_state[ip].ports = list(existing_ports.values())
    return merged_state


def search_port_or_service(
    global_state: Dict[str, HostScanData], search_terms: List[str], url: bool
) -> List[str]:
    matching_ips = set()
    for ip, host_data in global_state.items():
        for port in host_data.ports:
            for term in search_terms:
                if term.lower().strip() == port.port.lower() or (
                    term.lower().strip() == port.service.lower()
                    or term.lower().strip() + "?" == port.service.lower()
                ):
                    port_nr = port.port
                    if not url:
                        matching_ips.add(f"{ip}:{port_nr}")
                    else:
                        service = port.service.replace("?", "")
                        matching_ips.add(f"{service}://{ip}:{port_nr}")
                    break
    return sorted(list(matching_ips))


def parse_file(parser: ScanParser) -> Tuple[str, Dict[str, HostScanData]]:
    try:
        return parser.file_path, parser.parse()
    except ParseError:
        logging.error(f"Could not load {parser.file_path}, invalid XML")
        return parser.file_path, {}


def parse_files_concurrently(
    parsers: List[ScanParser], max_workers: int = 4
) -> Dict[str, HostScanData]:
    global_state: Dict[str, HostScanData] = {}
    state_lock = threading.Lock()  # Create a lock

    def parse_and_merge(parser: ScanParser):
        try:
            file_path, scan_results = parse_file(parser)
            with state_lock:  # Acquire the lock before modifying global_state
                nonlocal global_state
                global_state = merge_states(global_state, scan_results)
            return file_path, True
        except Exception as exc:
            logging.error(f"{parser.file_path} generated an exception: {exc}")
            return parser.file_path, False

    with concurrent.futures.ThreadPoolExecutor(max_workers=max_workers) as executor:
        future_to_parser = {
            executor.submit(parse_and_merge, parser): parser for parser in parsers
        }
        for future in concurrent.futures.as_completed(future_to_parser):
            file_path, success = future.result()
            if success:
                logging.info(f"Successfully parsed and merged results from {file_path}")
            else:
                logging.warning(f"Failed to parse or merge results from {file_path}")

    return global_state


def filter_uncertain_services(
    global_state: Dict[str, HostScanData]
) -> Dict[str, HostScanData]:
    certain_services = {}
    for ip, host_data in global_state.items():
        service_ports = [port for port in host_data.ports if not "?" in port.service]
        if service_ports:
            new_host_data = HostScanData(ip)
            new_host_data.hostname = host_data.hostname
            new_host_data.ports = service_ports
            certain_services[ip] = new_host_data
    return certain_services


def main() -> None:
    parser = argparse.ArgumentParser(
        description=f"Unitas v{__version__}: A network scan parser and analyzer",
        epilog="Example usage: python unitas.py /path/to/scan/folder -v --search 'smb'",
        formatter_class=argparse.RawDescriptionHelpFormatter,
    )
    parser.add_argument("scan_folder", help="Folder containing scan files")
    parser.add_argument(
        "-v",
        "--verbose",
        action="store_true",
        default=False,
        help="Enable verbose output (sets log level to DEBUG)",
    )
    parser.add_argument(
        "-V",
        "--version",
        action="version",
        version=f"%(prog)s {__version__}",
        help="Show the version number and exit",
    )
    parser.add_argument(
        "-u",
        "--update",
        action="store_true",
        help="Update existing markdown from state.md or stdin",
    )
    parser.add_argument(
        "-s",
        "--search",
        help="Search for specific port numbers or service names (comma-separated)",
    )
    parser.add_argument(
        "-U",
        "--url",
        action="store_true",
        default=False,
        help="Adds the protocol of the port as URL prefix",
    )
    parser.add_argument(
        "-S",
        "--service",
        action="store_true",
        default=False,
        help="Show only service scanned ports",
    )

    args = parser.parse_args()

    if args.update:
        existing_state = load_markdown_state("state.md")
    else:
        existing_state = {}

    setup_logging(args.verbose)

    logging.info(f"Unitas v{__version__} starting up.")

    if not os.path.exists(args.scan_folder):  
        folder = os.path.abspath(args.scan_folder)      
        logging.error(f"Source folder {folder} was not found!")
        return

    parsers = NessusParser.load_file(args.scan_folder) + NmapParser.load_file(
        args.scan_folder
    )
    if not parsers:
        logging.error("Could not load any kind of scan files")
        return

    global_state = parse_files_concurrently(parsers)

    for p in parsers:
        try:
            scan_results = p.parse()
            new_hosts = merge_states(global_state, scan_results)
            if new_hosts:
                logging.debug(
                    "New hosts added: %s", ", ".join(str(host) for host in new_hosts)
                )
        except ParseError:
            logging.error("Could not load %s, invalid XML", p.file_path)
        except ValueError as e:
            logging.error(f"Failed to parse {p.file_path}: {e}")

    final_state = merge_states(existing_state, global_state)
    if not final_state:
        logging.error("Did not find any open ports!")
        return

    if args.service:
        logging.info("Filtering non-service scanned ports")
        final_state = filter_uncertain_services(final_state)

    if args.search:
        search_terms = [term.strip().lower() for term in args.search.split(",")]
        matching_ips = search_port_or_service(final_state, search_terms, args.url)
        if matching_ips:
            logging.info(
                f"Systems with ports/services matching '{', '.join(search_terms)}':"
            )
            for ip in matching_ips:
                print(ip)
        else:
            logging.info(f"No systems found with port/service '{args.search}'")
    else:
        md_converter = MarkdownConvert(final_state)
        md_content = md_converter.convert()

        logging.info("Updated state saved to state.md")
        save_markdown_state(final_state, "state.md")

        logging.info("Scan Results (Markdown):")
        print()
        print(md_content)

<<<<<<< HEAD
        save_markdown_state(final_state, "state.md")
        logging.info("Updated state saved to state.md")


=======
>>>>>>> f792dd1c
if __name__ == "__main__":
    main()<|MERGE_RESOLUTION|>--- conflicted
+++ resolved
@@ -96,7 +96,7 @@
     SERVICE_MAPPING: Dict[str, str] = {
         "www": "http",
         "microsoft-ds": "smb",
-        #"netbios-ssn": "smb",
+        # "netbios-ssn": "smb",
         "cifs": "smb",
         "ms-wbt-server": "rdp",
     }
@@ -158,8 +158,8 @@
             return False
 
     def add_port_details(self, new_port: PortDetails):
-        if new_port is None: # skip if new_port is None
-            return 
+        if new_port is None:  # skip if new_port is None
+            return
 
         for p in self.ports:
             if p.port == new_port.port and p.protocol == new_port.protocol:
@@ -177,7 +177,7 @@
         comment: str = "",
     ) -> None:
         new_port = PortDetails(port, protocol, state, service, comment)
-        self.add_port_details(new_port)        
+        self.add_port_details(new_port)
 
     def set_hostname(self, hostname: str) -> None:
         self.hostname = hostname
@@ -357,7 +357,10 @@
         return self.data
 
     def _parse_service_item(self, item: ET.Element) -> PortDetails:
-        if not all(attr in item.attrib for attr in ["port", "protocol", "svc_name", "pluginName"]):
+        if not all(
+            attr in item.attrib
+            for attr in ["port", "protocol", "svc_name", "pluginName"]
+        ):
             logging.error(f"Failed to parse nessus service scan: {ET.tostring(item)}")
             return None
         port: str = item.attrib.get("port")
@@ -368,54 +371,47 @@
         if "TLS" in item.attrib.get("pluginName") or "SSL" in item.attrib.get(
             "pluginName", ""
         ):
-            if service  == "http":
+            if service == "http":
                 service = "https"
             comment = "Has TLS"
         state: str = "TBD"
-        return PortDetails(port=port, service=service, comment=comment, state=state, protocol=protocol)
+        return PortDetails(
+            port=port, service=service, comment=comment, state=state, protocol=protocol
+        )
 
     def _parse_service_detection(self, block: ET.Element, host: HostScanData) -> None:
         for item in block.findall(".//ReportItem[@pluginFamily='Service detection']"):
-            host.add_port_details(self._parse_service_item(item))
-
-    def _parse_port_item(self, item: ET.Element) -> PortDetails:                
-        if not all(attr in item.attrib for attr in ["port", "protocol", "svc_name"]):
-            logging.error(f"Failed to parse nessus port scan: {ET.tostring(item)}")
-            return None
-        port: str = item.attrib.get("port")
-        if port == "0":  # host scans return port zero, skip            
-            return None
-        protocol: str = item.attrib.get("protocol")
-        service: str = item.attrib.get("svc_name")
-        if "?" not in service:  # append a ? for just port scans
-            service = PortDetails.get_service_name_for_port(port, protocol, service)
-            service += "?"
-        else:
+            port: str = item.attrib.get("port", "")
+            protocol: str = item.attrib.get("protocol", "")
+            service: str = item.attrib.get("svc_name", "")
             service = PortDetails.get_service_name(service)
-        state: str = "TBD"
-        return PortDetails(port=port, service=service, state=state, protocol=protocol)
+            comment: str = ""
+            if "TLS" in item.attrib.get("pluginName", "") or "SSL" in item.attrib.get(
+                "pluginName", ""
+            ):
+                comment = "Has TLS"
+            state: str = "TBD"
+            host.add_port(port, protocol, state, service, comment)
 
     def _parse_port_scanners(self, block: ET.Element, host: HostScanData) -> None:
         for item in block.findall(".//ReportItem[@pluginFamily='Port scanners']"):
-<<<<<<< HEAD
             port: str = item.attrib.get("port", "")
             if port == "0":  # host scan
                 continue
             protocol: str = item.attrib.get("protocol", "")
             service: str = item.attrib.get("svc_name", "")
             if "?" not in service:  # append a ? for just port scans
-                service = service_lookup.get_service_name_for_port(
-                    port, protocol, service
-                )
+                service = PortDetails.get_service_name_for_port(port, protocol, service)
                 service += "?"
             else:
                 service = PortDetails.get_service_name(service)
             state: str = "TBD"
             host.add_port(port, protocol, state, service)
 
-=======
+    def _parse_port_scanners(self, block: ET.Element, host: HostScanData) -> None:
+        for item in block.findall(".//ReportItem[@pluginFamily='Port scanners']"):
             host.add_port_details(self._parse_port_item(item))
->>>>>>> f792dd1c
+
 
 class NmapParser(ScanParser):
 
@@ -442,37 +438,12 @@
                                 h.set_hostname(x.attrib.get("name"))
         return self.data
 
-<<<<<<< HEAD
-    def _parse_ports(self, host: ET.Element, h: HostScanData) -> None:
-        for port in host.findall(".//port"):
-            protocol: str = port.attrib.get("protocol", "")
-            portid: str = port.attrib.get("portid", "")
-            state_elem = port.find(".//state")
-            state: str = (
-                state_elem.attrib.get("state", "") if state_elem is not None else ""
-            )
-            service_element = port.find(".//service")
-            comment: str = ""
-
-            if service_element is not None:
-                service: str = service_element.attrib.get("name", "")
-                # need or service will not be overwritten by other services
-                if service == "tcpwrapped":
-                    service = "unknown?"
-                elif service_element.attrib.get("method") == "table":
-                    service = service_lookup.get_service_name_for_port(
-                        portid, protocol, service
-                    )
-                    service += "?"
-                else:
-                    service = PortDetails.get_service_name(service)
-=======
     def _parse_port_item(self, port: ET.Element) -> PortDetails:
         if not all(attr in port.attrib for attr in ["portid", "protocol"]):
             logging.error(f"Failed to parse nmap scan: {ET.tostring(port)}")
             return None
         protocol: str = port.attrib.get("protocol")
-        portid: str = port.attrib.get("portid")        
+        portid: str = port.attrib.get("portid")
         service_element = port.find(".//service")
         comment: str = ""
 
@@ -482,13 +453,12 @@
             if service == "tcpwrapped":
                 service = "unknown?"
             elif service_element.attrib.get("method") == "table":
-                service = PortDetails.get_service_name_for_port(
+                service = service_lookup.get_service_name_for_port(
                     portid, protocol, service
                 )
                 service += "?"
             else:
                 service = PortDetails.get_service_name(service)
->>>>>>> f792dd1c
 
             if service_element.attrib.get("tunnel", "none") == "ssl":
                 # nmap is not is not consistent with http/tls and https
@@ -500,16 +470,21 @@
             service = PortDetails.get_service_name_for_port(portid, protocol, "unknown")
             service += "?"
 
-
-        return PortDetails(port=portid, protocol=protocol, state="TBD", comment=comment, service=service)
+        return PortDetails(
+            port=portid,
+            protocol=protocol,
+            state="TBD",
+            comment=comment,
+            service=service,
+        )
 
     def _parse_ports(self, host: ET.Element, h: HostScanData) -> None:
-        for port in host.findall(".//port[state]"): 
+        for port in host.findall(".//port[state]"):
             # for some reason, doing a single xpath query fails with invalid attribute#
             # only allow open ports
             if port.find("state[@state='open']") is not None:
                 h.add_port_details(self._parse_port_item(port))
-      
+
 
 class CustomFormatter(logging.Formatter):
     """
@@ -726,8 +701,8 @@
 
     logging.info(f"Unitas v{__version__} starting up.")
 
-    if not os.path.exists(args.scan_folder):  
-        folder = os.path.abspath(args.scan_folder)      
+    if not os.path.exists(args.scan_folder):
+        folder = os.path.abspath(args.scan_folder)
         logging.error(f"Source folder {folder} was not found!")
         return
 
@@ -784,12 +759,6 @@
         print()
         print(md_content)
 
-<<<<<<< HEAD
-        save_markdown_state(final_state, "state.md")
-        logging.info("Updated state saved to state.md")
-
-
-=======
->>>>>>> f792dd1c
+
 if __name__ == "__main__":
     main()